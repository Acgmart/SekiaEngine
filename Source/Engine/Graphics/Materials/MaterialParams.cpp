--- conflicted
+++ resolved
@@ -273,11 +273,7 @@
     }
     if (invalidType)
     {
-<<<<<<< HEAD
-        LOG(Error, "Invalid material parameter value type {0} to set (param type: {1})", value.Type, ScriptingEnum::ToString<MaterialParameterType>(_type));
-=======
         LOG(Error, "Invalid material parameter value type {0} to set (param type: {1})", value.Type, ScriptingEnum::ToString(_type));
->>>>>>> a379c551
     }
 }
 
@@ -534,11 +530,7 @@
 
 String MaterialParameter::ToString() const
 {
-<<<<<<< HEAD
-    return String::Format(TEXT("\'{0}\' ({1}:{2}:{3})"), _name, ScriptingEnum::ToString<MaterialParameterType>(_type), _paramId, _isPublic);
-=======
     return String::Format(TEXT("\'{0}\' ({1}:{2}:{3})"), _name, ScriptingEnum::ToString(_type), _paramId, _isPublic);
->>>>>>> a379c551
 }
 
 MaterialParameter* MaterialParams::Get(const Guid& id)
