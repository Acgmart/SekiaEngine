--- conflicted
+++ resolved
@@ -318,37 +318,7 @@
 {
     // Update the shape material
     if (_shape)
-<<<<<<< HEAD
         PhysicsBackend::SetShapeMaterial(_shape, Material);
-=======
-        PhysicsBackend::SetShapeMaterial(_shape, Material.Get());
-}
-
-void Collider::Serialize(SerializeStream& stream, const void* otherObj)
-{
-    // Base
-    PhysicsColliderActor::Serialize(stream, otherObj);
-
-    SERIALIZE_GET_OTHER_OBJ(Collider);
-
-    SERIALIZE_MEMBER(IsTrigger, _isTrigger);
-    SERIALIZE_MEMBER(Center, _center);
-    SERIALIZE_MEMBER(ColliderOrientation, _colliderOrientation);
-    SERIALIZE_MEMBER(ContactOffset, _contactOffset);
-    SERIALIZE(Material);
-}
-
-void Collider::Deserialize(DeserializeStream& stream, ISerializeModifier* modifier)
-{
-    // Base
-    PhysicsColliderActor::Deserialize(stream, modifier);
-
-    DESERIALIZE_MEMBER(IsTrigger, _isTrigger);
-    DESERIALIZE_MEMBER(Center, _center);
-     DESERIALIZE_MEMBER(ColliderOrientation, _colliderOrientation);
-    DESERIALIZE_MEMBER(ContactOffset, _contactOffset);
-    DESERIALIZE(Material);
->>>>>>> c4c55bfb
 }
 
 void Collider::BeginPlay(SceneBeginData* data)
