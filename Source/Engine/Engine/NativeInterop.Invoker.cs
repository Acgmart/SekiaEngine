--- conflicted
+++ resolved
@@ -91,24 +91,6 @@
             {
                 if (returnValue == null)
                     return IntPtr.Zero;
-<<<<<<< HEAD
-                if (typeof(TRet) == typeof(string))
-                    return ManagedString.ToNativeWeak(Unsafe.As<string>(returnValue));
-                if (typeof(TRet) == typeof(ManagedHandle))
-                    return ManagedHandle.ToIntPtr((ManagedHandle)(object)returnValue);
-                if (typeof(TRet) == typeof(bool))
-                    return (bool)(object)returnValue ? boolTruePtr : boolFalsePtr;
-                if (typeof(TRet) == typeof(Type))
-                    return ManagedHandle.ToIntPtr(GetTypeManagedHandle(Unsafe.As<Type>(returnValue)));
-                if (typeof(TRet).IsArray)
-                {
-                    var elementType = typeof(TRet).GetElementType();
-                    if (ArrayFactory.GetMarshalledType(elementType) == elementType)
-                        return ManagedHandle.ToIntPtr(ManagedArray.WrapNewArray(Unsafe.As<Array>(returnValue)), GCHandleType.Weak);
-                    return ManagedHandle.ToIntPtr(ManagedArrayToGCHandleWrappedArray(Unsafe.As<Array>(returnValue)), GCHandleType.Weak);
-                }
-                return ManagedHandle.ToIntPtr(returnValue, GCHandleType.Weak);
-=======
                 var elementType = typeof(TRet).GetElementType();
                 if (ArrayFactory.GetMarshalledType(elementType) == elementType)
                     return ManagedHandle.ToIntPtr(ManagedArray.WrapNewArray(Unsafe.As<Array>(returnValue)), GCHandleType.Weak);
@@ -168,7 +150,6 @@
             internal static IntPtr MarshalReturnValue<TRet>(ref TRet returnValue)
             {
                 return InvokerMarshallers<TRet>.deleg(ref returnValue);
->>>>>>> 9afb8778
             }
 
             internal static IntPtr MarshalReturnValueGeneric(Type returnType, object returnObject)
@@ -192,43 +173,7 @@
 
             internal static IntPtr MarshalReturnValueThunk<TRet>(ref TRet returnValue)
             {
-<<<<<<< HEAD
-                if (returnValue == null)
-                    return IntPtr.Zero;
-                if (typeof(TRet) == typeof(string))
-                    return ManagedString.ToNativeWeak(Unsafe.As<string>(returnValue));
-                if (typeof(TRet) == typeof(IntPtr))
-                    return (IntPtr)(object)returnValue;
-                if (typeof(TRet) == typeof(ManagedHandle))
-                    return ManagedHandle.ToIntPtr((ManagedHandle)(object)returnValue);
-                if (typeof(TRet) == typeof(Type))
-                    return ManagedHandle.ToIntPtr(GetTypeManagedHandle(Unsafe.As<Type>(returnValue)));
-                if (typeof(TRet).IsArray)
-                {
-                    var elementType = typeof(TRet).GetElementType();
-                    if (ArrayFactory.GetMarshalledType(elementType) == elementType)
-                        return ManagedHandle.ToIntPtr(ManagedArray.WrapNewArray(Unsafe.As<Array>(returnValue)), GCHandleType.Weak);
-                    return ManagedHandle.ToIntPtr(ManagedArrayToGCHandleWrappedArray(Unsafe.As<Array>(returnValue)), GCHandleType.Weak);
-                }
-                // Match Mono bindings and pass value as pointer to prevent boxing it
-                if (typeof(TRet) == typeof(System.Boolean))
-                    return new IntPtr(((System.Boolean)(object)returnValue) ? 1 : 0);
-                if (typeof(TRet) == typeof(System.Int16))
-                    return new IntPtr((int)(System.Int16)(object)returnValue);
-                if (typeof(TRet) == typeof(System.Int32))
-                    return new IntPtr((int)(System.Int32)(object)returnValue);
-                if (typeof(TRet) == typeof(System.Int64))
-                    return new IntPtr((long)(System.Int64)(object)returnValue);
-                if (typeof(TRet) == typeof(System.UInt16))
-                    return (IntPtr)new UIntPtr((ulong)(System.UInt16)(object)returnValue);
-                if (typeof(TRet) == typeof(System.UInt32))
-                    return (IntPtr)new UIntPtr((ulong)(System.UInt32)(object)returnValue);
-                if (typeof(TRet) == typeof(System.UInt64))
-                    return (IntPtr)new UIntPtr((ulong)(System.UInt64)(object)returnValue);
-                return ManagedHandle.ToIntPtr(returnValue, GCHandleType.Weak);
-=======
                 return InvokerMarshallers<TRet>.delegThunk(ref returnValue);
->>>>>>> 9afb8778
             }
 
             internal static IntPtr MarshalReturnValueThunkGeneric(Type returnType, object returnObject)
