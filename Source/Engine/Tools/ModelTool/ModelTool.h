// Copyright (c) 2012-2023 Wojciech Figat. All rights reserved.

#pragma once

#if COMPILE_WITH_MODEL_TOOL

#include "Engine/Core/Config.h"
#include "Engine/Content/Assets/ModelBase.h"
#if USE_EDITOR
#include "Engine/Core/ISerializable.h"
#include "Engine/Graphics/Models/ModelData.h"
#include "Engine/Graphics/Models/SkeletonData.h"
#include "Engine/Animations/AnimationData.h"
#include <Engine/Content/Assets/Material.h>

class JsonWriter;

/// <summary>
/// The model file import data types (used as flags).
/// </summary>
enum class ImportDataTypes : int32
{
    None = 0,

    /// <summary>
    /// Imports materials and meshes.
    /// </summary>
    Geometry = 1 << 0,

    /// <summary>
    /// Imports the skeleton bones hierarchy.
    /// </summary>
    Skeleton = 1 << 1,

    /// <summary>
    /// Imports the animations.
    /// </summary>
    Animations = 1 << 2,

    /// <summary>
    /// Imports the scene nodes hierarchy.
    /// </summary>
    Nodes = 1 << 3,

    /// <summary>
    /// Imports the materials.
    /// </summary>
    Materials = 1 << 4,

    /// <summary>
    /// Imports the textures.
    /// </summary>
    Textures = 1 << 5,
};

DECLARE_ENUM_OPERATORS(ImportDataTypes);

/// <summary>
/// Imported model data container. Represents unified model source file data (meshes, animations, skeleton, materials).
/// </summary>
class ImportedModelData
{
public:
    struct LOD
    {
        Array<MeshData*> Meshes;

        BoundingBox GetBox() const;
    };

    struct Node
    {
        /// <summary>
        /// The parent node index. The root node uses value -1.
        /// </summary>
        int32 ParentIndex;

        /// <summary>
        /// The local transformation of the node, relative to the parent node.
        /// </summary>
        Transform LocalTransform;

        /// <summary>
        /// The name of this node.
        /// </summary>
        String Name;
    };

public:
    /// <summary>
    /// The import data types types.
    /// </summary>
    ImportDataTypes Types;

    /// <summary>
    /// The textures slots.
    /// </summary>
    Array<TextureEntry> Textures;

    /// <summary>
    /// The material slots.
    /// </summary>
    Array<MaterialSlotEntry> Materials;

    /// <summary>
    /// The level of details data.
    /// </summary>
    Array<LOD> LODs;

    /// <summary>
    /// The skeleton data.
    /// </summary>
    SkeletonData Skeleton;

    /// <summary>
    /// The scene nodes.
    /// </summary>
    Array<Node> Nodes;

    /// <summary>
    /// The node animations.
    /// </summary>
    AnimationData Animation;

public:
    /// <summary>
    /// Initializes a new instance of the <see cref="ImportedModelData"/> class.
    /// </summary>
    /// <param name="types">The types.</param>
    ImportedModelData(ImportDataTypes types)
    {
        Types = types;
    }

    /// <summary>
    /// Finalizes an instance of the <see cref="ImportedModelData"/> class.
    /// </summary>
    ~ImportedModelData()
    {
        // Ensure to cleanup data
        for (int32 i = 0; i < LODs.Count(); i++)
            LODs[i].Meshes.ClearDelete();
    }
};

#endif

struct ModelSDFHeader
{
    Float3 LocalToUVWMul;
    float WorldUnitsPerVoxel;
    Float3 LocalToUVWAdd;
    float MaxDistance;
    Float3 LocalBoundsMin;
    int32 MipLevels;
    Float3 LocalBoundsMax;
    int32 Width;
    int32 Height;
    int32 Depth;
    PixelFormat Format;
    float ResolutionScale;
    int32 LOD;

    ModelSDFHeader() = default;
    ModelSDFHeader(const ModelBase::SDFData& sdf, const struct GPUTextureDescription& desc);
};

struct ModelSDFMip
{
    int32 MipIndex;
    uint32 RowPitch;
    uint32 SlicePitch;

    ModelSDFMip() = default;
    ModelSDFMip(int32 mipIndex, uint32 rowPitch, uint32 slicePitch);
    ModelSDFMip(int32 mipIndex, const TextureMipData& mip);
};

/// <summary>
/// Models data importing and processing utility.
/// </summary>
API_CLASS(Namespace="FlaxEngine.Tools", Static) class FLAXENGINE_API ModelTool
{
    DECLARE_SCRIPTING_TYPE_MINIMAL(ModelTool);

    // Optional: inputModel or modelData
    // Optional: outputSDF or null, outputStream or null
    static bool GenerateModelSDF(class Model* inputModel, class ModelData* modelData, float resolutionScale, int32 lodIndex, ModelBase::SDFData* outputSDF, class MemoryWriteStream* outputStream, const StringView& assetName, float backfacesThreshold = 0.6f);

#if USE_EDITOR

public:
    /// <summary>
    /// Declares the imported data type.
    /// </summary>
    API_ENUM(Attributes="HideInEditor") enum class ModelType : int32
    {
        // The model asset.
        Model = 0,
        // The skinned model asset.
        SkinnedModel = 1,
        // The animation asset.
        Animation = 2,
    };

    /// <summary>
    /// Declares the imported animation clip duration.
    /// </summary>
    API_ENUM(Attributes="HideInEditor") enum class AnimationDuration : int32
    {
        // The imported duration.
        Imported = 0,
        // The custom duration specified via keyframes range.
        Custom = 1,
    };

    /// <summary>
    /// Model import options.
    /// </summary>
    API_STRUCT(Attributes="HideInEditor") struct FLAXENGINE_API Options : public ISerializable
    {
        DECLARE_SCRIPTING_TYPE_MINIMAL(Options);

        // Type of the imported asset.
        API_FIELD(Attributes="EditorOrder(0)")
        ModelType Type = ModelType::Model;

    public: // Geometry

        // Enable model normal vectors recalculating.
        API_FIELD(Attributes="EditorOrder(20), EditorDisplay(\"Geometry\"), VisibleIf(nameof(ShowGeometry))")
        bool CalculateNormals = false;
        // Specifies the maximum angle (in degrees) that may be between two face normals at the same vertex position that their are smoothed together. The default value is 175.
        API_FIELD(Attributes="EditorOrder(30), EditorDisplay(\"Geometry\"), VisibleIf(nameof(ShowSmoothingNormalsAngle)), Limit(0, 175, 0.1f)")
        float SmoothingNormalsAngle = 175.0f;
        // If checked, the imported normal vectors of the mesh will be flipped (scaled by -1).
        API_FIELD(Attributes="EditorOrder(35), EditorDisplay(\"Geometry\"), VisibleIf(nameof(ShowGeometry))")
        bool FlipNormals = false;
        // Enable model tangent vectors recalculating.
        API_FIELD(Attributes="EditorOrder(40), EditorDisplay(\"Geometry\"), VisibleIf(nameof(ShowGeometry))")
        bool CalculateTangents = false;
        // Specifies the maximum angle (in degrees) that may be between two vertex tangents that their tangents and bi-tangents are smoothed. The default value is 45.
        API_FIELD(Attributes="EditorOrder(45), EditorDisplay(\"Geometry\"), VisibleIf(nameof(ShowSmoothingTangentsAngle)), Limit(0, 45, 0.1f)")
        float SmoothingTangentsAngle = 45.0f;
        // Enable/disable meshes geometry optimization.
        API_FIELD(Attributes="EditorOrder(50), EditorDisplay(\"Geometry\"), VisibleIf(nameof(ShowGeometry))")
        bool OptimizeMeshes = true;
        // Enable/disable geometry merge for meshes with the same materials.
        API_FIELD(Attributes="EditorOrder(60), EditorDisplay(\"Geometry\"), VisibleIf(nameof(ShowGeometry))")
        bool MergeMeshes = true;
        // Enable/disable importing meshes Level of Details.
        API_FIELD(Attributes="EditorOrder(70), EditorDisplay(\"Geometry\", \"Import LODs\"), VisibleIf(nameof(ShowGeometry))")
        bool ImportLODs = true;
        // Enable/disable importing vertex colors (channel 0 only).
        API_FIELD(Attributes="EditorOrder(80), EditorDisplay(\"Geometry\"), VisibleIf(nameof(ShowModel))")
        bool ImportVertexColors = true;
        // Enable/disable importing blend shapes (morph targets).
        API_FIELD(Attributes="EditorOrder(85), EditorDisplay(\"Geometry\"), VisibleIf(nameof(ShowSkinnedModel))")
        bool ImportBlendShapes = false;
        // The lightmap UVs source.
        API_FIELD(Attributes="EditorOrder(90), EditorDisplay(\"Geometry\", \"Lightmap UVs Source\"), VisibleIf(nameof(ShowModel))")
        ModelLightmapUVsSource LightmapUVsSource = ModelLightmapUVsSource::Disable;
        // If specified, all meshes which name starts with this prefix will be imported as a separate collision data (excluded used for rendering).
        API_FIELD(Attributes="EditorOrder(100), EditorDisplay(\"Geometry\"), VisibleIf(nameof(ShowGeometry))")
        String CollisionMeshesPrefix = TEXT("");

    public: // Transform

        // Custom uniform import scale.
        API_FIELD(Attributes="EditorOrder(500), EditorDisplay(\"Transform\")")
        float Scale = 1.0f;
        // Custom import geometry rotation.
        API_FIELD(Attributes="EditorOrder(510), EditorDisplay(\"Transform\")")
        Quaternion Rotation = Quaternion::Identity;
        // Custom import geometry offset.
        API_FIELD(Attributes="EditorOrder(520), EditorDisplay(\"Transform\")")
        Float3 Translation = Float3::Zero;
        // If checked, the imported geometry will be shifted to the center of mass.
        API_FIELD(Attributes="EditorOrder(530), EditorDisplay(\"Transform\")")
        bool CenterGeometry = false;

    public: // Animation

        // Imported animation duration mode. Can use the original value or overriden by settings.
        API_FIELD(Attributes="EditorOrder(1000), EditorDisplay(\"Animation\"), VisibleIf(nameof(ShowAnimation))")
        AnimationDuration Duration = AnimationDuration::Imported;
        // Imported animation first/last frame index. Used only if Duration mode is set to Custom.
        API_FIELD(Attributes="EditorOrder(1010), EditorDisplay(\"Animation\"), VisibleIf(nameof(ShowFramesRange)), Limit(0)")
        Float2 FramesRange = Float2::Zero;
        // The imported animation default frame rate. Can specify the default frames per second amount for imported animation. If value is 0 then the original animation frame rate will be used.
        API_FIELD(Attributes="EditorOrder(1020), EditorDisplay(\"Animation\"), VisibleIf(nameof(ShowAnimation)), Limit(0, 1000, 0.01f)")
        float DefaultFrameRate = 0.0f;
        // The imported animation sampling rate. If value is 0 then the original animation speed will be used.
        API_FIELD(Attributes="EditorOrder(1030), EditorDisplay(\"Animation\"), VisibleIf(nameof(ShowAnimation)), Limit(0, 1000, 0.01f)")
        float SamplingRate = 0.0f;
        // The imported animation will have removed tracks with no keyframes or unspecified data.
        API_FIELD(Attributes="EditorOrder(1040), EditorDisplay(\"Animation\"), VisibleIf(nameof(ShowAnimation))")
        bool SkipEmptyCurves = true;
        // The imported animation channels will be optimized to remove redundant keyframes.
        API_FIELD(Attributes="EditorOrder(1050), EditorDisplay(\"Animation\"), VisibleIf(nameof(ShowAnimation))")
        bool OptimizeKeyframes = true;
        // If checked, the importer will import scale animation tracks (otherwise scale animation will be ignored).
        API_FIELD(Attributes="EditorOrder(1055), EditorDisplay(\"Animation\"), VisibleIf(nameof(ShowAnimation))")
        bool ImportScaleTracks = false;
        // Enables root motion extraction support from this animation.
        API_FIELD(Attributes="EditorOrder(1060), EditorDisplay(\"Animation\"), VisibleIf(nameof(ShowAnimation))")
        bool EnableRootMotion = false;
        // The custom node name to be used as a root motion source. If not specified the actual root node will be used.
        API_FIELD(Attributes="EditorOrder(1070), EditorDisplay(\"Animation\"), VisibleIf(nameof(ShowAnimation))")
        String RootNodeName = TEXT("");

    public: // Level Of Detail

        // If checked, the importer will generate a sequence of LODs based on the base LOD index.
        API_FIELD(Attributes="EditorOrder(1100), EditorDisplay(\"Level Of Detail\", \"Generate LODs\"), VisibleIf(nameof(ShowGeometry))")
        bool GenerateLODs = false;
        // The index of the LOD from the source model data to use as a reference for following LODs generation.
        API_FIELD(Attributes="EditorOrder(1110), EditorDisplay(\"Level Of Detail\", \"Base LOD\"), VisibleIf(nameof(ShowGeometry)), Limit(0, 5)")
        int32 BaseLOD = 0;
        // The amount of LODs to include in the model (all remaining ones starting from Base LOD will be generated).
        API_FIELD(Attributes="EditorOrder(1120), EditorDisplay(\"Level Of Detail\", \"LOD Count\"), VisibleIf(nameof(ShowGeometry)), Limit(1, 6)")
        int32 LODCount = 4;
        // The target amount of triangles for the generated LOD (based on the higher LOD). Normalized to range 0-1. For instance 0.4 cuts the triangle count to 40%.
        API_FIELD(Attributes="EditorOrder(1130), EditorDisplay(\"Level Of Detail\"), VisibleIf(nameof(ShowGeometry)), Limit(0, 1, 0.001f)")
        float TriangleReduction = 0.5f;

    public: // Materials

        // If checked, the importer will create materials for model meshes as specified in the file.
        API_FIELD(Attributes="EditorOrder(400), EditorDisplay(\"Materials\"), VisibleIf(nameof(ShowGeometry))")
        bool ImportMaterials = true;
<<<<<<< HEAD
        // If checked, the importer will import texture files used by the model and any embedded texture resources.
        API_FIELD(Attributes="EditorOrder(410), EditorDisplay(\"Materials\"), VisibleIf(nameof(ShowGeometry))")
=======
        bool ImportMaterialsAsInstances = false;
        Guid InstanceToImportAs;
>>>>>>> e3f004b8
        bool ImportTextures = true;
        // If checked, the importer will try to restore the model material slots.
        API_FIELD(Attributes="EditorOrder(420), EditorDisplay(\"Materials\", \"Restore Materials On Reimport\"), VisibleIf(nameof(ShowGeometry))")
        bool RestoreMaterialsOnReimport = true;

    public: // SDF

        // If checked, enables generation of Signed Distance Field (SDF).
        API_FIELD(Attributes="EditorOrder(1500), EditorDisplay(\"SDF\"), VisibleIf(nameof(ShowModel))")
        bool GenerateSDF = false;
        // Resolution scale for generated Signed Distance Field (SDF) texture. Higher values improve accuracy but increase memory usage and reduce performance.
        API_FIELD(Attributes="EditorOrder(1510), EditorDisplay(\"SDF\"), VisibleIf(nameof(ShowModel)), Limit(0.0001f, 100.0f)")
        float SDFResolution = 1.0f;

    public: // Splitting

        // If checked, the imported mesh/animations are splitted into separate assets. Used if ObjectIndex is set to -1.
        API_FIELD(Attributes="EditorOrder(2000), EditorDisplay(\"Splitting\")")
        bool SplitObjects = false;
        // The zero-based index for the mesh/animation clip to import. If the source file has more than one mesh/animation it can be used to pick a desire object. Default -1 imports all objects.
        API_FIELD(Attributes="EditorOrder(2010), EditorDisplay(\"Splitting\")")
        int32 ObjectIndex = -1;

        // Runtime data for objects splitting during import (used internally)
        void* SplitContext = nullptr;
        Function<bool(Options& splitOptions, const String& objectName)> OnSplitImport;

    public:
        // [ISerializable]
        void Serialize(SerializeStream& stream, const void* otherObj) override;
        void Deserialize(DeserializeStream& stream, ISerializeModifier* modifier) override;
    };

public:
    /// <summary>
    /// Imports the model source file data.
    /// </summary>
    /// <param name="path">The file path.</param>
    /// <param name="data">The output data.</param>
    /// <param name="options">The import options.</param>
    /// <param name="errorMsg">The error message container.</param>
    /// <returns>True if fails, otherwise false.</returns>
    static bool ImportData(const String& path, ImportedModelData& data, Options& options, String& errorMsg);

    /// <summary>
    /// Imports the model.
    /// </summary>
    /// <param name="path">The file path.</param>
    /// <param name="meshData">The output data.</param>
    /// <param name="options">The import options.</param>
    /// <param name="errorMsg">The error message container.</param>
    /// <param name="autoImportOutput">The output folder for the additional imported data - optional. Used to auto-import textures and material assets.</param>
    /// <returns>True if fails, otherwise false.</returns>
    static bool ImportModel(const String& path, ModelData& meshData, Options& options, String& errorMsg, const String& autoImportOutput = String::Empty);

public:
    static int32 DetectLodIndex(const String& nodeName);
    static bool FindTexture(const String& sourcePath, const String& file, String& path);

    /// <summary>
    /// Gets the local transformations to go from rootIndex to index.
    /// </summary>
    /// <param name="nodes">The nodes containing the local transformations.</param>
    /// <param name="rootIndex">The root index.</param>
    /// <param name="index">The current index.</param>
    /// <returns>The transformation at this index.</returns>
    template<typename Node>
    static Transform CombineTransformsFromNodeIndices(Array<Node>& nodes, int32 rootIndex, int32 index)
    {
        if (index == -1 || index == rootIndex)
            return Transform::Identity;

        auto result = nodes[index].LocalTransform;
        if (index != rootIndex)
        {
            const auto parentTransform = CombineTransformsFromNodeIndices(nodes, rootIndex, nodes[index].ParentIndex);
            result = parentTransform.LocalToWorld(result);
        }

        return result;
    }

private:
#if USE_ASSIMP
    static bool ImportDataAssimp(const char* path, ImportedModelData& data, Options& options, String& errorMsg);
#endif
#if USE_AUTODESK_FBX_SDK
	static bool ImportDataAutodeskFbxSdk(const char* path, ImportedModelData& data, Options& options, String& errorMsg);
#endif
#if USE_OPEN_FBX
    static bool ImportDataOpenFBX(const char* path, ImportedModelData& data, Options& options, String& errorMsg);
#endif
#endif
};

#endif<|MERGE_RESOLUTION|>--- conflicted
+++ resolved
@@ -329,13 +329,8 @@
         // If checked, the importer will create materials for model meshes as specified in the file.
         API_FIELD(Attributes="EditorOrder(400), EditorDisplay(\"Materials\"), VisibleIf(nameof(ShowGeometry))")
         bool ImportMaterials = true;
-<<<<<<< HEAD
         // If checked, the importer will import texture files used by the model and any embedded texture resources.
         API_FIELD(Attributes="EditorOrder(410), EditorDisplay(\"Materials\"), VisibleIf(nameof(ShowGeometry))")
-=======
-        bool ImportMaterialsAsInstances = false;
-        Guid InstanceToImportAs;
->>>>>>> e3f004b8
         bool ImportTextures = true;
         // If checked, the importer will try to restore the model material slots.
         API_FIELD(Attributes="EditorOrder(420), EditorDisplay(\"Materials\", \"Restore Materials On Reimport\"), VisibleIf(nameof(ShowGeometry))")
