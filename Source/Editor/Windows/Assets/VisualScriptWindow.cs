--- conflicted
+++ resolved
@@ -181,31 +181,6 @@
                     ContextMenuButton b;
                     if (isDictionary)
                     {
-<<<<<<< HEAD
-                        // Show context menu with list of parameter types to use
-                        var cm = new ItemsListContextMenu(180);
-                        var newParameterTypes = window.NewParameterTypes;
-                        foreach (var newParameterType in newParameterTypes)
-                        {
-                            var item = new TypeSearchPopup.TypeItemView(newParameterType);
-                            if (newParameterType.Type != null)
-                                item.Name = window.VisjectSurface.GetTypeName(newParameterType);
-                            cm.AddItem(item);
-                        }
-                        cm.ItemClicked += (ItemsListContextMenu.Item item) => window.SetParamType(index, (ScriptType)item.Tag);
-                        cm.SortItems();
-                        cm.Show(window, window.PointFromScreen(Input.MouseScreenPosition));
-                    });
-                    b.Enabled = window._canEdit;
-                    b.TooltipText = "Opens the type picker window to change the parameter type.";
-                    cmType.ContextMenu.AddSeparator();
-
-                    ScriptType singleValueType, arrayType;
-                    if (param.Type.IsArray)
-                    {
-                        singleValueType = new ScriptType(param.Type.GetElementType());
-                        arrayType = param.Type;
-=======
                         var args = param.Type.GetGenericArguments();
                         singleValueType = new ScriptType(args[0]);
                         arrayType = singleValueType.MakeArrayType();
@@ -223,7 +198,6 @@
                         b = cmType.ContextMenu.AddButton($"Edit value type: {valueName}...", () => OnChangeType(item => window.SetParamType(index, ScriptType.MakeDictionaryType(new ScriptType(args[0]), (ScriptType)item.Tag))));
                         b.Enabled = window._canEdit;
                         b.TooltipText = "Opens the type picker window to change the parameter type.";
->>>>>>> 1859d7c2
                     }
                     else
                     {
@@ -280,7 +254,7 @@
                     cm.AddItem(item);
                 }
                 cm.ItemClicked += itemClicked;
-                cm.SortChildren();
+                cm.SortItems();
                 cm.Show(window, window.PointFromScreen(Input.MouseScreenPosition));
             }
         }
