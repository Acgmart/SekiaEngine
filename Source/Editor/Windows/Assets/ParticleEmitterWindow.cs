--- conflicted
+++ resolved
@@ -143,21 +143,10 @@
             _toolstrip.AddButton(editor.Icons.Docs32, () => Platform.OpenUrl(Utilities.Constants.DocsUrl + "manual/particles/index.html")).LinkTooltip("See documentation to learn more");
         }
 
-<<<<<<< HEAD
         private void ShowSourceCode()
         {
             var source = Editor.GetShaderSourceCode(_asset);
-            Utilities.Utils.ShowSourceCodeWindow(source, "Particle Emitter GPU Simulation Source", this);
-=======
-        /// <summary>
-        /// Shows the ParticleEmitter source code window.
-        /// </summary>
-        /// <param name="particleEmitter">The ParticleEmitter asset.</param>
-        public void ShowSourceCode(ParticleEmitter particleEmitter)
-        {
-            var source = Editor.GetShaderSourceCode(particleEmitter);
             Utilities.Utils.ShowSourceCodeWindow(source, "Particle Emitter GPU Simulation Source", RootWindow.Window);
->>>>>>> 0a9e9e66
         }
 
         /// <inheritdoc />
