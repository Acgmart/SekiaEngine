--- conflicted
+++ resolved
@@ -249,27 +249,9 @@
                 if (parameters.Length == 0)
                     return;
 
-<<<<<<< HEAD
-                // Utility buttons
-                {
-                    var buttons = layout.CustomContainer<UniformGridPanel>();
-                    var gridControl = buttons.CustomControl;
-                    gridControl.ClipChildren = false;
-                    gridControl.Height = Button.DefaultHeight;
-                    gridControl.SlotsHorizontally = 2;
-                    gridControl.SlotsVertically = 1;
-                    var rebuildButton = buttons.Button("Remove overrides", "Unchecks all overrides for parameters.").Button;
-                    rebuildButton.Clicked += OnRemoveOverrides;
-                    var removeButton = buttons.Button("Override all", "Checks all parameters overrides.").Button;
-                    removeButton.Clicked += OnOverrideAll;
-                }
-
                 var parametersGroup = SurfaceUtils.InitGraphParametersGroup(layout);
-=======
-                var parametersGroup = layout.Group("Parameters");
                 var settingButton = parametersGroup.AddSettingsButton();
                 settingButton.Clicked += (image, button) => OnSettingsButtonClicked(image, button, proxy.Window);
->>>>>>> e0a488de
                 var baseMaterial = materialInstance.BaseMaterial;
                 var material = baseMaterial;
                 if (material)
