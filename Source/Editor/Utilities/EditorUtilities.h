// Copyright (c) 2012-2023 Wojciech Figat. All rights reserved.

#pragma once

#include "Engine/Core/Common.h"
#include "Engine/Scripting/SoftObjectReference.h"

enum class PixelFormat : unsigned;
enum class DirectorySearchOption;
class TextureData;

/// <summary>
/// Helper functions for the editor.
/// </summary>
class EditorUtilities
{
public:

    enum class ApplicationImageType
    {
        Icon,
        SplashScreen,
    };

<<<<<<< HEAD
    /// <summary>
    /// Updates the Win32 executable file icon.
    /// </summary>
    /// <param name="path">The exe path.</param>
    /// <param name="icon">The icon image data.</param>
    /// <returns>True if fails, otherwise false.</returns>
    static bool UpdateExeIcon(const String& path, const TextureData& icon);

    static String GetOutputName();
=======
>>>>>>> e12446e9
    static bool FormatAppPackageName(String& packageName);
    static bool GetApplicationImage(const Guid& imageId, TextureData& imageData, ApplicationImageType type = ApplicationImageType::Icon);
    static bool GetTexture(const Guid& textureId, TextureData& textureData);
    static bool ExportApplicationImage(const Guid& iconId, int32 width, int32 height, PixelFormat format, const String& path, ApplicationImageType type = ApplicationImageType::Icon);
    static bool ExportApplicationImage(const TextureData& icon, int32 width, int32 height, PixelFormat format, const String& path);

    template<typename T>
    static bool GetApplicationImage(const SoftObjectReference<T>& image, TextureData& imageData, ApplicationImageType type = ApplicationImageType::Icon)
    {
        const Guid imageId = image.GetID();
        return GetApplicationImage(imageId, imageData, type);
    }
    template<typename T>
    static bool ExportApplicationImage(const SoftObjectReference<T>& icon, int32 width, int32 height, PixelFormat format, const String& path, ApplicationImageType type = ApplicationImageType::Icon)
    {
        const Guid iconId = icon.GetID();
        return ExportApplicationImage(iconId, width, height, format, path, type);
    }

public:

    static bool FindWDKBin(String& outputWdkBinPath);
    static bool GenerateCertificate(const String& name, const String& outputPfxFilePath);
    static bool GenerateCertificate(const String& name, const String& outputPfxFilePath, const String& outputCerFilePath, const String& outputPvkFilePath);

public:

    /// <summary>
    /// Determines whether the specified path character is invalid.
    /// </summary>
    /// <param name="c">The path character.</param>
    /// <returns><c>true</c> if the given character cannot be used as a path because it is illegal character; otherwise, <c>false</c>.</returns>
    static bool IsInvalidPathChar(Char c);

    /// <summary>
    /// Replaces the given text with other one in the files.
    /// </summary>
    /// <param name="folderPath">The relative or absolute path to the directory to search.</param>
    /// <param name="searchPattern">The search string to match against the names of files in <paramref name="folderPath" />. This parameter can contain a combination of valid literal path and wildcard (* and ?) characters (see Remarks), but doesn't support regular expressions.</param>
    /// <param name="searchOption">One of the enumeration values that specifies whether the search operation should include all subdirectories or only the current directory.</param>
    /// <param name="findWhat">The text to replace.</param>
    /// <param name="replaceWith">The value to replace to.</param>
    /// <returns>True if failed, otherwise false.</returns>
    static bool ReplaceInFiles(const String& folderPath, const Char* searchPattern, DirectorySearchOption searchOption, const String& findWhat, const String& replaceWith);

    /// <summary>
    /// Replaces the given text with other one in the file.
    /// </summary>
    /// <param name="file">The file to process.</param>
    /// <param name="findWhat">The text to replace.</param>
    /// <param name="replaceWith">The value to replace to.</param>
    /// <returns>True if failed, otherwise false.</returns>
    static bool ReplaceInFile(const StringView& file, const StringView& findWhat, const StringView& replaceWith);
    static bool ReplaceInFile(const StringView& file, const Dictionary<String, String, HeapAllocation>& replaceMap);

    static bool CopyFileIfNewer(const StringView& dst, const StringView& src);
    static bool CopyDirectoryIfNewer(const StringView& dst, const StringView& src, bool withSubDirectories);
};<|MERGE_RESOLUTION|>--- conflicted
+++ resolved
@@ -22,18 +22,7 @@
         SplashScreen,
     };
 
-<<<<<<< HEAD
-    /// <summary>
-    /// Updates the Win32 executable file icon.
-    /// </summary>
-    /// <param name="path">The exe path.</param>
-    /// <param name="icon">The icon image data.</param>
-    /// <returns>True if fails, otherwise false.</returns>
-    static bool UpdateExeIcon(const String& path, const TextureData& icon);
-
     static String GetOutputName();
-=======
->>>>>>> e12446e9
     static bool FormatAppPackageName(String& packageName);
     static bool GetApplicationImage(const Guid& imageId, TextureData& imageData, ApplicationImageType type = ApplicationImageType::Icon);
     static bool GetTexture(const Guid& textureId, TextureData& textureData);
