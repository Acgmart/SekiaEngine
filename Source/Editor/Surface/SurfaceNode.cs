// Copyright (c) 2012-2021 Wojciech Figat. All rights reserved.

using System;
using System.Collections.Generic;
using FlaxEditor.Scripting;
using FlaxEditor.Surface.Elements;
using FlaxEditor.Surface.Undo;
using FlaxEngine;
using FlaxEngine.GUI;

namespace FlaxEditor.Surface
{
    /// <summary>
    /// The surface breakpoint data for debugger.
    /// </summary>
    public struct SurfaceBreakpoint
    {
        /// <summary>
        /// True if breakpoint is active, otherwise it's not set.
        /// </summary>
        public bool Set;

        /// <summary>
        /// True if breakpoint is enabled, otherwise false.
        /// </summary>
        public bool Enabled;

        /// <summary>
        /// True if breakpoint is currently hit.
        /// </summary>
        public bool Hit;
    }

    /// <summary>
    /// Visject Surface node control.
    /// </summary>
    /// <seealso cref="SurfaceControl" />
    [HideInEditor]
    public class SurfaceNode : SurfaceControl
    {
        /// <summary>
        /// Flag used to discard node values setting during event sending for node UI flushing.
        /// </summary>
        protected bool _isDuringValuesEditing;

        /// <summary>
        /// The header rectangle (local space).
        /// </summary>
        protected Rectangle _headerRect;

        /// <summary>
        /// The close button rectangle (local space).
        /// </summary>
        protected Rectangle _closeButtonRect;

        /// <summary>
        /// The footer rectangle (local space).
        /// </summary>
        protected Rectangle _footerRect;

        /// <summary>
        /// The node archetype.
        /// </summary>
        public readonly NodeArchetype Archetype;

        /// <summary>
        /// The group archetype.
        /// </summary>
        public readonly GroupArchetype GroupArchetype;

        /// <summary>
        /// The elements collection.
        /// </summary>
        public readonly List<ISurfaceNodeElement> Elements = new List<ISurfaceNodeElement>();

        /// <summary>
        /// The values (node parameters in layout based on <see cref="NodeArchetype.DefaultValues"/>).
        /// </summary>
        public object[] Values;

        /// <summary>
        /// Gets or sets the node title text.
        /// </summary>
        public string Title { get; set; }

        /// <summary>
        /// The identifier of the node.
        /// </summary>
        public readonly uint ID;

        /// <summary>
        /// Gets the type (packed GroupID (higher 16 bits) and TypeID (lower 16 bits)).
        /// </summary>
        public uint Type => ((uint)GroupArchetype.GroupID << 16) | Archetype.TypeID;

        /// <summary>
        /// The metadata.
        /// </summary>
        public readonly SurfaceMeta Meta = new SurfaceMeta();

        /// <summary>
        /// Occurs when node values collection gets changed.
        /// </summary>
        public event Action ValuesChanged;

        /// <summary>
        /// The breakpoint on the node.
        /// </summary>
        public SurfaceBreakpoint Breakpoint = new SurfaceBreakpoint();

        /// <summary>
        /// Initializes a new instance of the <see cref="SurfaceNode"/> class.
        /// </summary>
        /// <param name="id">The node id.</param>
        /// <param name="context">The surface context.</param>
        /// <param name="nodeArch">The node archetype.</param>
        /// <param name="groupArch">The group archetype.</param>
        public SurfaceNode(uint id, VisjectSurfaceContext context, NodeArchetype nodeArch, GroupArchetype groupArch)
        : base(context, nodeArch.Size.X + Constants.NodeMarginX * 2, nodeArch.Size.Y + Constants.NodeMarginY * 2 + Constants.NodeHeaderSize + Constants.NodeFooterSize)
        {
            Title = nodeArch.Title;
            ID = id;
            Archetype = nodeArch;
            GroupArchetype = groupArch;
            AutoFocus = false;
            TooltipText = nodeArch.Description;
            CullChildren = false;

            if (Archetype.DefaultValues != null)
            {
                Values = new object[Archetype.DefaultValues.Length];
                Array.Copy(Archetype.DefaultValues, Values, Values.Length);
            }
        }

        /// <summary>
        /// Gets the color of the footer of the node.
        /// </summary>
        protected virtual Color FooterColor => GroupArchetype.Color;

        /// <summary>
        /// Calculates the size of the node including header, footer, and margins.
        /// </summary>
        /// <param name="width">The node area width.</param>
        /// <param name="height">The node area height.</param>
        /// <returns>The node control total size.</returns>
        protected virtual Vector2 CalculateNodeSize(float width, float height)
        {
            return new Vector2(width + Constants.NodeMarginX * 2, height + Constants.NodeMarginY * 2 + Constants.NodeHeaderSize + Constants.NodeFooterSize);
        }

        /// <summary>
        /// Resizes the node area.
        /// </summary>
        /// <param name="width">The width.</param>
        /// <param name="height">The height.</param>
        protected void Resize(float width, float height)
        {
            var prevSize = Size;
            Size = CalculateNodeSize(width, height);

            // Update boxes on width change
            //if (!Mathf.NearEqual(prevSize.X, Size.X))
            {
                for (int i = 0; i < Elements.Count; i++)
                {
                    if (Elements[i] is OutputBox box)
                    {
                        box.Location = box.Archetype.Position + new Vector2(width, 0);
                    }
                }
            }
        }

        /// <summary>
        /// Automatically resizes the node to match the title size and all the elements for best fit of the node dimensions.
        /// </summary>
        protected void ResizeAuto()
        {
            var width = 0.0f;
            var height = 0.0f;
            var leftHeight = 0.0f;
            var rightHeight = 0.0f;
            var leftWidth = 40.0f;
            var rightWidth = 40.0f;
            var boxLabelFont = Style.Current.FontSmall;
            var titleLabelFont = Style.Current.FontLarge;
            for (int i = 0; i < Children.Count; i++)
            {
<<<<<<< HEAD
                var child = Children[i];
                if (!child.Visible)
                    continue;
                if (child is InputBox inputBox)
=======
                if (Children[i] is InputBox inputBox)
>>>>>>> f1763840
                {
                    var boxWidth = boxLabelFont.MeasureText(inputBox.Text).X + 20;
                    if (inputBox.DefaultValueEditor != null)
                        boxWidth += inputBox.DefaultValueEditor.Width + 4;
                    leftWidth = Mathf.Max(leftWidth, boxWidth);
                    leftHeight = Mathf.Max(leftHeight, inputBox.Archetype.Position.Y - Constants.NodeMarginY - Constants.NodeHeaderSize + 20.0f);
                }
<<<<<<< HEAD
                else if (child is OutputBox outputBox)
=======
                else if (Children[i] is OutputBox outputBox)
>>>>>>> f1763840
                {
                    rightWidth = Mathf.Max(rightWidth, boxLabelFont.MeasureText(outputBox.Text).X + 20);
                    rightHeight = Mathf.Max(rightHeight, outputBox.Archetype.Position.Y - Constants.NodeMarginY - Constants.NodeHeaderSize + 20.0f);
                }
<<<<<<< HEAD
                else if (child is Control control)
=======
                else if (Children[i] is Control control)
>>>>>>> f1763840
                {
                    if (control.AnchorPreset == AnchorPresets.TopLeft)
                    {
                        width = Mathf.Max(width, control.Right + 4 - Constants.NodeMarginX);
                        height = Mathf.Max(height, control.Bottom + 4 - Constants.NodeMarginY - Constants.NodeHeaderSize);
                    }
                    else
                    {
                        width = Mathf.Max(width, control.Width + 4);
                        height = Mathf.Max(height, control.Height + 4);
                    }
                }
            }
            width = Mathf.Max(width, leftWidth + rightWidth + 10);
            width = Mathf.Max(width, titleLabelFont.MeasureText(Title).X + 30);
            height = Mathf.Max(height, Mathf.Max(leftHeight, rightHeight));
            Resize(width, height);
        }

        /// <summary>
        /// Creates an element from the archetype and adds the element to the node.
        /// </summary>
        /// <param name="arch">The element archetype.</param>
        /// <returns>The created element. Null if the archetype is invalid.</returns>
        public ISurfaceNodeElement AddElement(NodeElementArchetype arch)
        {
            ISurfaceNodeElement element = null;
            switch (arch.Type)
            {
            case NodeElementType.Input:
                element = new InputBox(this, arch);
                break;
            case NodeElementType.Output:
                element = new OutputBox(this, arch);
                break;
            case NodeElementType.BoolValue:
                element = new BoolValue(this, arch);
                break;
            case NodeElementType.FloatValue:
                element = new FloatValue(this, arch);
                break;
            case NodeElementType.IntegerValue:
                element = new IntegerValue(this, arch);
                break;
            case NodeElementType.ColorValue:
                element = new ColorValue(this, arch);
                break;
            case NodeElementType.ComboBox:
                element = new ComboBoxElement(this, arch);
                break;
            case NodeElementType.Asset:
                element = new AssetSelect(this, arch);
                break;
            case NodeElementType.Text:
                element = new TextView(this, arch);
                break;
            case NodeElementType.TextBox:
                element = new TextBoxView(this, arch);
                break;
            case NodeElementType.SkeletonBoneIndexSelect:
                element = new SkeletonBoneIndexSelectElement(this, arch);
                break;
            case NodeElementType.BoxValue:
                element = new BoxValue(this, arch);
                break;
            case NodeElementType.EnumValue:
                element = new EnumValue(this, arch);
                break;
            case NodeElementType.SkeletonNodeNameSelect:
                element = new SkeletonNodeNameSelectElement(this, arch);
                break;
            case NodeElementType.Actor:
                element = new ActorSelect(this, arch);
                break;
            case NodeElementType.UnsignedIntegerValue:
                element = new UnsignedIntegerValue(this, arch);
                break;
            //default: throw new NotImplementedException("Unknown node element type: " + arch.Type);
            }
            if (element != null)
            {
                AddElement(element);
            }

            return element;
        }

        /// <summary>
        /// Adds the element to the node.
        /// </summary>
        /// <param name="element">The element.</param>
        public void AddElement(ISurfaceNodeElement element)
        {
            Elements.Add(element);
            if (element is Control control)
                AddChild(control);
        }

        /// <summary>
        /// Adds the box to the node.
        /// </summary>
        /// <param name="isOut">True if add output box, otherwise it will be an input.</param>
        /// <param name="id">The box Id.</param>
        /// <param name="yLevel">The y-level in the UI.</param>
        /// <param name="text">The box text.</param>
        /// <param name="type">The box type.</param>
        /// <param name="single">If true the box will be able to have just a single connection, otherwise false.</param>
        /// <param name="valueIndex">Index of the default value in the node values array.</param>
        /// <returns>The box.</returns>
        public Box AddBox(bool isOut, int id, int yLevel, string text, ScriptType type, bool single, int valueIndex = -1)
        {
            if (type == ScriptType.Null)
                type = new ScriptType(typeof(object));

            // Try to reuse box
            var box = GetBox(id);
            if ((isOut && box is InputBox) || (!isOut && box is OutputBox))
            {
                box.Dispose();
                box = null;
            }
            
            // Create new if missing
            if (box == null)
            {
                if (isOut)
                    box = new OutputBox(this, NodeElementArchetype.Factory.Output(yLevel, text, type, id, single));
                else
                    box = new InputBox(this, NodeElementArchetype.Factory.Input(yLevel, text, single, type, id, valueIndex));
                AddElement(box);
            }
            else
            {
                // Sync properties for exiting box
                box.Text = text;
                box.CurrentType = type;
                box.Y = Constants.NodeMarginY + Constants.NodeHeaderSize + yLevel * Constants.LayoutOffsetY;
            }

            // Update box
            box.OnConnectionsChanged();
            
            return box;
        }

        /// <summary>
        /// Removes the element from the node.
        /// </summary>
        /// <param name="element">The element.</param>
        /// <param name="dispose">if set to <c>true</c> dispose control after removing, otherwise false.</param>
        public void RemoveElement(ISurfaceNodeElement element, bool dispose = true)
        {
            if (element == null)
                return;
            if (element is Box box)
                box.RemoveConnections();
            Elements.Remove(element);
            if (element is Control control)
            {
                RemoveChild(control);
                if (dispose)
                    control.Dispose();
            }
        }

        /// <summary>
        /// Removes all connections from and to that node.
        /// </summary>
        public virtual void RemoveConnections()
        {
            for (int i = 0; i < Elements.Count; i++)
            {
                if (Elements[i] is Box box)
                    box.RemoveConnections();
            }

            UpdateBoxesTypes();
        }

        /// <summary>
        /// Gets a value indicating whether this node uses dependent boxes.
        /// </summary>
        public bool HasDependentBoxes => Archetype.DependentBoxes != null;

        /// <summary>
        /// Gets a value indicating whether this node uses independent boxes.
        /// </summary>
        public bool HasIndependentBoxes => Archetype.IndependentBoxes != null;

        /// <summary>
        /// Gets a value indicating whether this node has dependent boxes with assigned valid types. Otherwise any box has no dependent type assigned.
        /// </summary>
        public bool HasDependentBoxesSetup
        {
            get
            {
                if (Archetype.DependentBoxes == null || Archetype.IndependentBoxes == null)
                    return true;

                for (int i = 0; i < Archetype.DependentBoxes.Length; i++)
                {
                    var b = GetBox(Archetype.DependentBoxes[i]);
                    if (b != null && b.CurrentType == b.DefaultType)
                        return false;
                }

                return true;
            }
        }

        private static readonly List<SurfaceNode> UpdateStack = new List<SurfaceNode>();

        /// <summary>
        /// Updates dependant/independent boxes types.
        /// </summary>
        public void UpdateBoxesTypes()
        {
            // Check there is no need to use box types dependency feature
            if (Archetype.DependentBoxes == null && Archetype.IndependentBoxes == null)
            {
                // Check if need to update update current type of the typeless boxes that use connection hints
                if ((Archetype.ConnectionsHints & ConnectionsHint.All) != 0)
                {
                    for (int j = 0; j < Elements.Count; j++)
                    {
                        if (Elements[j] is Box box && box.DefaultType == ScriptType.Null)
                        {
                            box.CurrentType = box.HasAnyConnection ? box.Connections[0].CurrentType : ScriptType.Null;
                        }
                    }
                }
                return;
            }

            // Prevent recursive loop call that might happen
            if (UpdateStack.Contains(this))
                return;
            UpdateStack.Add(this);

            var independentBoxesLength = Archetype.IndependentBoxes?.Length;
            var dependentBoxesLength = Archetype.DependentBoxes?.Length;

            // Get type to assign to all dependent boxes
            var type = Archetype.DefaultType;
            for (int i = 0; i < independentBoxesLength; i++)
            {
                var b = GetBox(Archetype.IndependentBoxes[i]);
                if (b != null && b.HasAnyConnection)
                {
                    // Check if the current type is set based on connection hints (eg. null box got vector connection)
                    if (type == ScriptType.Null && b.Connections[0].CurrentType != ScriptType.Null)
                    {
                        type = b.Connections[0].CurrentType;
                        break;
                    }

                    // Check if that type if part of default type
                    if (Surface.CanUseDirectCast(type, b.Connections[0].DefaultType))
                    {
                        type = b.Connections[0].CurrentType;
                        break;
                    }
                }
            }

            // Assign connection type
            for (int i = 0; i < dependentBoxesLength; i++)
            {
                var b = GetBox(Archetype.DependentBoxes[i]);
                if (b != null)
                {
                    b.CurrentType = type;
                }
            }

            // Validate minor independent boxes to fit main one
            for (int i = 0; i < independentBoxesLength; i++)
            {
                var b = GetBox(Archetype.IndependentBoxes[i]);
                if (b != null)
                {
                    b.CurrentType = type;
                }
            }

            UpdateStack.Remove(this);
        }

        /// <summary>
        /// Tries to get box with given ID.
        /// </summary>
        /// <param name="id">The box id.</param>
        /// <returns>Box or null if cannot find.</returns>
        public Box GetBox(int id)
        {
            // TODO: maybe create local cache for boxes? but not a dictionary, use lookup table because ids are usually small (less than 20)
            for (int i = 0; i < Elements.Count; i++)
            {
                if (Elements[i] is Box box && box.ID == id)
                    return box;
            }
            return null;
        }

        /// <summary>
        /// Tries to get box with given ID.
        /// </summary>
        /// <param name="id">The box id.</param>
        /// <param name="result">Box or null if cannot find.</param>
        /// <returns>True fi box has been found, otherwise false.</returns>
        public bool TryGetBox(int id, out Box result)
        {
            // TODO: maybe create local cache for boxes? but not a dictionary, use lookup table because ids are usually small (less than 20)
            for (int i = 0; i < Elements.Count; i++)
            {
                if (Elements[i] is Box box && box.ID == id)
                {
                    result = box;
                    return true;
                }
            }

            result = null;
            return false;
        }

        internal List<Box> GetBoxes()
        {
            var result = new List<Box>();
            for (int i = 0; i < Elements.Count; i++)
            {
                if (Elements[i] is Box box)
                    result.Add(box);
            }
            return result;
        }

        internal void GetBoxes(List<Box> result)
        {
            result.Clear();
            for (int i = 0; i < Elements.Count; i++)
            {
                if (Elements[i] is Box box)
                    result.Add(box);
            }
        }

        internal Box GetNextBox(Box box)
        {
            int i = 0;
            for (; i < Elements.Count; i++)
            {
                if (Elements[i] == box)
                {
                    // We found the box
                    break;
                }
            }

            // Get the one after it
            i++;
            for (; i < Elements.Count; i++)
            {
                if (Elements[i] is Box b)
                {
                    return b;
                }
            }

            return null;
        }

        /// <summary>
        /// Returns true if any box is selected by the user (one or more).
        /// </summary>
        public bool HasBoxesSelection
        {
            get
            {
                if (!IsSelected)
                    return false;
                for (int i = 0; i < Elements.Count; i++)
                {
                    if (Elements[i] is Box box && box.IsSelected)
                        return true;
                }
                return false;
            }
        }

        /// <summary>
        /// Selects all the boxes.
        /// </summary>
        public void SelectAllBoxes()
        {
            for (int i = 0; i < Elements.Count; i++)
            {
                if (Elements[i] is Box box)
                    box.IsSelected = true;
            }
        }

        /// <summary>
        /// Clears the box selection.
        /// </summary>
        public void ClearBoxSelection()
        {
            for (int i = 0; i < Elements.Count; i++)
            {
                if (Elements[i] is Box box)
                    box.IsSelected = false;
            }
        }

        /// <summary>
        /// Adds the specified box to the selection.
        /// </summary>
        /// <param name="box">The box.</param>
        public void AddBoxToSelection(Box box)
        {
            box.IsSelected = true;
        }

        /// <summary>
        /// Selects the specified control.
        /// </summary>
        /// <param name="box">The box.</param>
        public void SelectBox(Box box)
        {
            ClearBoxSelection();

            box.IsSelected = true;
        }

        /// <summary>
        /// Selects the specified controls collection.
        /// </summary>
        /// <param name="boxes">The boxes.</param>
        public void SelectBoxes(IEnumerable<Box> boxes)
        {
            ClearBoxSelection();

            foreach (var box in boxes)
            {
                box.IsSelected = true;
            }
        }

        /// <summary>
        /// Deselects the specified control.
        /// </summary>
        /// <param name="box">The box.</param>
        public void DeselectBox(Box box)
        {
            box.IsSelected = false;
        }

        /// <summary>
        /// Called when node gets selected or deselected.
        /// </summary>
        protected override void OnSelectionChanged()
        {
            if (!IsSelected)
            {
                ClearBoxSelection();
            }
        }

        /// <summary>
        /// Implementation of Depth-First traversal over the graph of surface nodes.
        /// </summary>
        /// <param name="traverseInputs">True if perform traversal over node inputs. Otherwise will use output boxes.</param>
        /// <param name="throwOnCycle">True if throw exception on recursive cycle detection.</param>
        /// <returns>The list of nodes as a result of depth-first traversal algorithm execution.</returns>
        public IEnumerable<SurfaceNode> DepthFirstTraversal(bool traverseInputs, bool throwOnCycle = false)
        {
            // Reference: https://github.com/stefnotch/flax-custom-visject-plugin/blob/a26a98b40f909a0b10c2259b858e058290003dce/Source/Editor/ExpressionGraphSurface.cs#L231

            // The states of a node are 
            // null  Nothing   (unvisited and not on the stack)
            // false Processing(  visited and     on the stack)
            // true  Completed (  visited and not on the stack)
            var nodeState = new Dictionary<SurfaceNode, bool>();
            var toProcess = new Stack<SurfaceNode>();
            var output = new List<SurfaceNode>();

            // Start processing the nodes (backwards)
            toProcess.Push(this);
            while (toProcess.Count > 0)
            {
                var node = toProcess.Peek();

                // We have never seen this node before
                if (!nodeState.ContainsKey(node))
                {
                    // We are now processing it
                    nodeState.Add(node, false);
                }
                else
                {
                    // Otherwise, we are done processing it
                    nodeState[node] = true;

                    // Remove it from the stack
                    toProcess.Pop();

                    // And add it to the output
                    output.Add(node);
                }

                // For all parents, push them onto the stack if they haven't been visited yet
                var elements = node.Elements;
                for (int i = 0; i < elements.Count; i++)
                {
                    var box = node.Elements[i] as Box;
                    if ((traverseInputs && box is InputBox) || (!traverseInputs && box is OutputBox))
                    {
                        foreach (var connection in box.Connections)
                        {
                            // It has been visited previously
                            if (nodeState.TryGetValue(connection.ParentNode, out bool state))
                            {
                                if (state == false && throwOnCycle)
                                {
                                    // It's still processing, so there must be a cycle!
                                    throw new Exception("Cycle detected!");
                                }
                            }
                            else
                            {
                                // It hasn't been visited, add it to the stack
                                toProcess.Push(connection.ParentNode);
                            }
                        }
                    }
                }
            }

            return output;
        }

        /// <summary>
        /// Draws all the connections between surface objects related to this node.
        /// </summary>
        /// <param name="mousePosition">The current mouse position (in surface-space).</param>
        public virtual void DrawConnections(ref Vector2 mousePosition)
        {
            for (int j = 0; j < Elements.Count; j++)
            {
                if (Elements[j] is OutputBox ob && ob.HasAnyConnection)
                {
                    ob.DrawConnections();
                }
            }

            if (_isSelected)
            {
                bool hasBoxesSelection = HasBoxesSelection;
                for (int j = 0; j < Elements.Count; j++)
                {
                    if (Elements[j] is Box box && box.HasAnyConnection && (!hasBoxesSelection || box.IsSelected))
                    {
                        if (box is OutputBox ob)
                        {
                            for (int i = 0; i < ob.Connections.Count; i++)
                            {
                                ob.DrawSelectedConnection(ob.Connections[i]);
                            }
                        }
                        else
                        {
                            for (int i = 0; i < box.Connections.Count; i++)
                            {
                                if (box.Connections[i] is OutputBox outputBox)
                                {
                                    outputBox.DrawSelectedConnection(box);
                                }
                            }
                        }
                    }
                }
            }
        }

        /// <inheritdoc />
        protected override bool ShowTooltip => base.ShowTooltip && _headerRect.Contains(ref _mousePosition) && !Surface.IsLeftMouseButtonDown && !Surface.IsRightMouseButtonDown && !Surface.IsPrimaryMenuOpened;

        /// <inheritdoc />
        public override bool OnShowTooltip(out string text, out Vector2 location, out Rectangle area)
        {
            var result = base.OnShowTooltip(out text, out location, out area);

            // Change the position
            location = new Vector2(_headerRect.Width * 0.5f, _headerRect.Bottom);

            return result;
        }

        /// <inheritdoc />
        public override void OnSurfaceCanEditChanged(bool canEdit)
        {
            base.OnSurfaceCanEditChanged(canEdit);

            for (int i = 0; i < Elements.Count; i++)
            {
                if (Elements[i] is SurfaceNodeElementControl element)
                    element.OnSurfaceCanEditChanged(canEdit);
                else if (Elements[i] is Control control)
                    control.Enabled = canEdit;
            }
        }

        /// <inheritdoc />
        public override bool OnTestTooltipOverControl(ref Vector2 location)
        {
            return _headerRect.Contains(ref location) && ShowTooltip;
        }

        /// <inheritdoc />
        public override bool CanSelect(ref Vector2 location)
        {
            return _headerRect.MakeOffsetted(Location).Contains(ref location);
        }

        /// <inheritdoc />
        public override void OnSurfaceLoaded()
        {
            base.OnSurfaceLoaded();

            UpdateBoxesTypes();

            for (int i = 0; i < Elements.Count; i++)
            {
                if (Elements[i] is Box box)
                    box.OnConnectionsChanged();
            }
        }

        /// <inheritdoc />
        public override void OnDeleted()
        {
            RemoveConnections();

            base.OnDeleted();
        }

        /// <summary>
        /// Sets the value of the node parameter.
        /// </summary>
        /// <param name="index">The value index.</param>
        /// <param name="value">The value.</param>
        /// <param name="graphEdited">True if graph has been edited (nodes structure or parameter value).</param>
        public virtual void SetValue(int index, object value, bool graphEdited = true)
        {
            if (_isDuringValuesEditing || !Surface.CanEdit || value == Values[index])
                return;
            if (value is byte[] && Values[index] is byte[] && Utils.ArraysEqual((byte[])value, (byte[])Values[index]))
                return;

            _isDuringValuesEditing = true;

            var before = Surface.Undo != null ? (object[])Values.Clone() : null;

            Values[index] = value;
            OnValuesChanged();
            Surface.MarkAsEdited(graphEdited);

            Surface.Undo?.AddAction(new EditNodeValuesAction(this, before, graphEdited));

            _isDuringValuesEditing = false;
        }

        /// <summary>
        /// Sets the values of the node parameters.
        /// </summary>
        /// <param name="values">The values.</param>
        /// <param name="graphEdited">True if graph has been edited (nodes structure or parameter value).</param>
        public virtual void SetValues(object[] values, bool graphEdited = true)
        {
            if (_isDuringValuesEditing || !Surface.CanEdit)
                return;

            if (values == null || Values == null || values.Length != Values.Length)
                throw new ArgumentException();

            _isDuringValuesEditing = true;

            var before = Surface.Undo != null ? (object[])Values.Clone() : null;

            Array.Copy(values, Values, values.Length);
            OnValuesChanged();
            Surface.MarkAsEdited(graphEdited);

            Surface.Undo?.AddAction(new EditNodeValuesAction(this, before, graphEdited));

            _isDuringValuesEditing = false;
        }

        internal void SetIsDuringValuesEditing(bool value)
        {
            _isDuringValuesEditing = value;
        }

        /// <summary>
        /// Called when node values set gets changed.
        /// </summary>
        public virtual void OnValuesChanged()
        {
            ValuesChanged?.Invoke();
            Surface.OnNodeValuesEdited(this);
        }

        /// <summary>
        /// Updates the given box connection.
        /// </summary>
        /// <param name="box">The box.</param>
        public virtual void ConnectionTick(Box box)
        {
            UpdateBoxesTypes();
        }

        /// <inheritdoc />
        protected override void UpdateRectangles()
        {
            const float footerSize = Constants.NodeFooterSize;
            const float headerSize = Constants.NodeHeaderSize;
            const float closeButtonMargin = Constants.NodeCloseButtonMargin;
            const float closeButtonSize = Constants.NodeCloseButtonSize;
            _headerRect = new Rectangle(0, 0, Width, headerSize);
            _closeButtonRect = new Rectangle(Width - closeButtonSize - closeButtonMargin, closeButtonMargin, closeButtonSize, closeButtonSize);
            _footerRect = new Rectangle(0, Height - footerSize, Width, footerSize);
        }

        /// <inheritdoc />
        public override void Draw()
        {
            var style = Style.Current;

            // Background
            var backgroundRect = new Rectangle(Vector2.Zero, Size);
            Render2D.FillRectangle(backgroundRect, style.BackgroundNormal);

            // Breakpoint hit
            if (Breakpoint.Hit)
            {
                var colorTop = Color.OrangeRed;
                var colorBottom = Color.Red;
                var time = DateTime.Now - Engine.StartupTime;
                Render2D.DrawRectangle(backgroundRect.MakeExpanded(Mathf.Lerp(3.0f, 12.0f, Mathf.Sin((float)time.TotalSeconds * 10.0f) * 0.5f + 0.5f)), colorTop, colorTop, colorBottom, colorBottom, 2.0f);
            }

            // Header
            var headerColor = style.BackgroundHighlighted;
            if (_headerRect.Contains(ref _mousePosition))
                headerColor *= 1.07f;
            Render2D.FillRectangle(_headerRect, headerColor);
            Render2D.DrawText(style.FontLarge, Title, _headerRect, style.Foreground, TextAlignment.Center, TextAlignment.Center);

            // Close button
            if ((Archetype.Flags & NodeFlags.NoCloseButton) == 0)
            {
                Render2D.DrawSprite(style.Cross, _closeButtonRect, _closeButtonRect.Contains(_mousePosition) && Surface.CanEdit ? style.Foreground : style.ForegroundGrey);
            }

            // Footer
            Render2D.FillRectangle(_footerRect, FooterColor);

            DrawChildren();

            // Selection outline
            if (_isSelected)
            {
                var colorTop = Color.Orange;
                var colorBottom = Color.OrangeRed;
                Render2D.DrawRectangle(backgroundRect, colorTop, colorTop, colorBottom, colorBottom);
            }

            // Breakpoint dot
            if (Breakpoint.Set)
            {
                var icon = Breakpoint.Enabled ? Surface.Style.Icons.BoxClose : Surface.Style.Icons.BoxOpen;
                Render2D.DrawSprite(icon, new Rectangle(-7, -7, 16, 16), new Color(0.9f, 0.9f, 0.9f));
                Render2D.DrawSprite(icon, new Rectangle(-6, -6, 14, 14), new Color(0.894117647f, 0.0784313725f, 0.0f));
            }
        }

        /// <inheritdoc />
        public override bool OnMouseUp(Vector2 location, MouseButton button)
        {
            if (base.OnMouseUp(location, button))
                return true;

            // Close
            if (button == MouseButton.Left && (Archetype.Flags & NodeFlags.NoCloseButton) == 0)
            {
                if (_closeButtonRect.Contains(ref location))
                {
                    Surface.Delete(this);
                    return true;
                }
            }

            // Secondary Context Menu
            if (button == MouseButton.Right && false)
            {
                if (!IsSelected)
                    Surface.Select(this);
                var tmp = PointToParent(ref location);
                Surface.ShowSecondaryCM(Parent.PointToParent(ref tmp), this);
                return true;
            }

            return false;
        }
    }
}<|MERGE_RESOLUTION|>--- conflicted
+++ resolved
@@ -187,14 +187,10 @@
             var titleLabelFont = Style.Current.FontLarge;
             for (int i = 0; i < Children.Count; i++)
             {
-<<<<<<< HEAD
                 var child = Children[i];
                 if (!child.Visible)
                     continue;
                 if (child is InputBox inputBox)
-=======
-                if (Children[i] is InputBox inputBox)
->>>>>>> f1763840
                 {
                     var boxWidth = boxLabelFont.MeasureText(inputBox.Text).X + 20;
                     if (inputBox.DefaultValueEditor != null)
@@ -202,20 +198,12 @@
                     leftWidth = Mathf.Max(leftWidth, boxWidth);
                     leftHeight = Mathf.Max(leftHeight, inputBox.Archetype.Position.Y - Constants.NodeMarginY - Constants.NodeHeaderSize + 20.0f);
                 }
-<<<<<<< HEAD
                 else if (child is OutputBox outputBox)
-=======
-                else if (Children[i] is OutputBox outputBox)
->>>>>>> f1763840
                 {
                     rightWidth = Mathf.Max(rightWidth, boxLabelFont.MeasureText(outputBox.Text).X + 20);
                     rightHeight = Mathf.Max(rightHeight, outputBox.Archetype.Position.Y - Constants.NodeMarginY - Constants.NodeHeaderSize + 20.0f);
                 }
-<<<<<<< HEAD
                 else if (child is Control control)
-=======
-                else if (Children[i] is Control control)
->>>>>>> f1763840
                 {
                     if (control.AnchorPreset == AnchorPresets.TopLeft)
                     {
