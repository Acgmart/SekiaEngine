--- conflicted
+++ resolved
@@ -104,16 +104,12 @@
             }
         }
 
-<<<<<<< HEAD
         internal static GroupElement InitGraphParametersGroup(LayoutElementsContainer layout)
         {
             return CustomEditors.Editors.GenericEditor.OnGroup(layout, "Parameters");
         }
 
-        internal static GraphParameterData[] InitGraphParameters(IEnumerable<MaterialParameter> parameters, Material material)
-=======
         private sealed class DummyMaterialSurfaceOwner : IVisjectSurfaceOwner
->>>>>>> e0a488de
         {
             public Asset SurfaceAsset => null;
             public string SurfaceName => null;
